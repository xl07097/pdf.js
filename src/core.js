/* -*- Mode: Java; tab-width: 2; indent-tabs-mode: nil; c-basic-offset: 2 -*- */
/* vim: set shiftwidth=2 tabstop=2 autoindent cindent expandtab: */

'use strict';

var globalScope = (typeof window === 'undefined') ? this : window;

var isWorker = (typeof window == 'undefined');

var ERRORS = 0, WARNINGS = 1, TODOS = 5;
var verbosity = WARNINGS;

// The global PDFJS object exposes the API
// In production, it will be declared outside a global wrapper
// In development, it will be declared here
if (!globalScope.PDFJS) {
  globalScope.PDFJS = {};
}

// getPdf()
// Convenience function to perform binary Ajax GET
// Usage: getPdf('http://...', callback)
//        getPdf({
//                 url:String ,
//                 [,progress:Function, error:Function]
//               },
//               callback)
function getPdf(arg, callback) {
  var params = arg;
  if (typeof arg === 'string')
    params = { url: arg };

  var xhr = new XMLHttpRequest();
  xhr.open('GET', params.url);
  xhr.mozResponseType = xhr.responseType = 'arraybuffer';
  xhr.expected = (params.url.indexOf('file:') === 0) ? 0 : 200;

  if ('progress' in params)
    xhr.onprogress = params.progress || undefined;

  if ('error' in params)
    xhr.onerror = params.error || undefined;

  xhr.onreadystatechange = function getPdfOnreadystatechange(e) {
    if (xhr.readyState === 4) {
      if (xhr.status === xhr.expected) {
        var data = (xhr.mozResponseArrayBuffer || xhr.mozResponse ||
                    xhr.responseArrayBuffer || xhr.response);
        callback(data);
      } else if (params.error) {
        params.error(e);
      }
    }
  };
  xhr.send(null);
}
globalScope.PDFJS.getPdf = getPdf;

var Page = (function PageClosure() {
  function Page(xref, pageNumber, pageDict, ref) {
    this.pageNumber = pageNumber;
    this.pageDict = pageDict;
    this.stats = {
      create: Date.now(),
      compile: 0.0,
      fonts: 0.0,
      images: 0.0,
      render: 0.0
    };
    this.xref = xref;
    this.ref = ref;

    this.ctx = null;
    this.callback = null;
  }

  Page.prototype = {
    getPageProp: function pageGetPageProp(key) {
      return this.xref.fetchIfRef(this.pageDict.get(key));
    },
    inheritPageProp: function pageInheritPageProp(key) {
      var dict = this.pageDict;
      var obj = dict.get(key);
      while (obj === undefined) {
        dict = this.xref.fetchIfRef(dict.get('Parent'));
        if (!dict)
          break;
        obj = dict.get(key);
      }
      return obj;
    },
    get content() {
      return shadow(this, 'content', this.getPageProp('Contents'));
    },
    get resources() {
      return shadow(this, 'resources', this.inheritPageProp('Resources'));
    },
    get mediaBox() {
      var obj = this.inheritPageProp('MediaBox');
      // Reset invalid media box to letter size.
      if (!isArray(obj) || obj.length !== 4)
        obj = [0, 0, 612, 792];
      return shadow(this, 'mediaBox', obj);
    },
    get view() {
      var obj = this.inheritPageProp('CropBox');
      var view = {
        x: 0,
        y: 0,
        width: this.width,
        height: this.height
      };
      if (isArray(obj) && obj.length == 4) {
        var tl = this.rotatePoint(obj[0], obj[1]);
        var br = this.rotatePoint(obj[2], obj[3]);
        view.x = Math.min(tl.x, br.x);
        view.y = Math.min(tl.y, br.y);
        view.width = Math.abs(tl.x - br.x);
        view.height = Math.abs(tl.y - br.y);
      }

      return shadow(this, 'cropBox', view);
    },
    get annotations() {
      return shadow(this, 'annotations', this.inheritPageProp('Annots'));
    },
    get width() {
      var mediaBox = this.mediaBox;
      var rotate = this.rotate;
      var width;
      if (rotate == 0 || rotate == 180) {
        width = (mediaBox[2] - mediaBox[0]);
      } else {
        width = (mediaBox[3] - mediaBox[1]);
      }
      return shadow(this, 'width', width);
    },
    get height() {
      var mediaBox = this.mediaBox;
      var rotate = this.rotate;
      var height;
      if (rotate == 0 || rotate == 180) {
        height = (mediaBox[3] - mediaBox[1]);
      } else {
        height = (mediaBox[2] - mediaBox[0]);
      }
      return shadow(this, 'height', height);
    },
    get rotate() {
      var rotate = this.inheritPageProp('Rotate') || 0;
      // Normalize rotation so it's a multiple of 90 and between 0 and 270
      if (rotate % 90 != 0) {
        rotate = 0;
      } else if (rotate >= 360) {
        rotate = rotate % 360;
      } else if (rotate < 0) {
        // The spec doesn't cover negatives, assume its counterclockwise
        // rotation. The following is the other implementation of modulo.
        rotate = ((rotate % 360) + 360) % 360;
      }
      return shadow(this, 'rotate', rotate);
    },

    startRenderingFromIRQueue: function pageStartRenderingFromIRQueue(
                                                IRQueue, fonts) {
      var self = this;
      this.IRQueue = IRQueue;
      var gfx = new CanvasGraphics(this.ctx, this.objs, this.textLayer);

      var displayContinuation = function pageDisplayContinuation() {
        // Always defer call to display() to work around bug in
        // Firefox error reporting from XHR callbacks.
        setTimeout(function pageSetTimeout() {
          try {
            self.display(gfx, self.callback);
          } catch (e) {
            if (self.callback)
              self.callback(e);
            else
              throw e;
          }
        });
      };

      this.ensureFonts(fonts,
                       function pageStartRenderingFromIRQueueEnsureFonts() {
        displayContinuation();
      });
    },

    getIRQueue: function pageGetIRQueue(handler, dependency) {
      if (this.IRQueue) {
        // content was compiled
        return this.IRQueue;
      }

      var xref = this.xref;
      var content = xref.fetchIfRef(this.content);
      var resources = xref.fetchIfRef(this.resources);
      if (isArray(content)) {
        // fetching items
        var i, n = content.length;
        var streams = [];
        for (i = 0; i < n; ++i)
          streams.push(xref.fetchIfRef(content[i]));
        content = new StreamsSequenceStream(streams);
      } else if (isStream(content))
        content.reset();

      var pe = this.pe = new PartialEvaluator(
                                xref, handler, 'p' + this.pageNumber + '_');
      var IRQueue = {};
      return (this.IRQueue = pe.getIRQueue(content, resources, IRQueue,
                                           dependency));
    },

    extractTextContent: function pageExtractPageContent() {
      if ('textContent' in this) {
        // text content was extracted
        return this.textContent;
      }

      var handler = {
        on: function () {},
        send: function() {}
      };

      var xref = this.xref;
      var content = xref.fetchIfRef(this.content);
      var resources = xref.fetchIfRef(this.resources);
      if (isArray(content)) {
        // fetching items
        var i, n = content.length;
        var streams = [];
        for (i = 0; i < n; ++i)
          streams.push(xref.fetchIfRef(content[i]));
        content = new StreamsSequenceStream(streams);
      } else if (isStream(content))
        content.reset();

      var pe = new PartialEvaluator(
                     xref, handler, 'p' + this.pageNumber + '_');
      var text = pe.getTextContent(content, resources);
      return (this.textContent = text);
    },

    ensureFonts: function pageEnsureFonts(fonts, callback) {
      // Convert the font names to the corresponding font obj.
      for (var i = 0, ii = fonts.length; i < ii; i++) {
        fonts[i] = this.objs.objs[fonts[i]].data;
      }

      // Load all the fonts
      var fontObjs = FontLoader.bind(
        fonts,
        function pageEnsureFontsFontObjs(fontObjs) {
          this.stats.fonts = Date.now();

          callback.call(this);
        }.bind(this),
        this.objs
      );
    },

    display: function pageDisplay(gfx, callback) {
      var xref = this.xref;
      var resources = xref.fetchIfRef(this.resources);
      var mediaBox = xref.fetchIfRef(this.mediaBox);
      assertWellFormed(isDict(resources), 'invalid page resources');

      gfx.xref = xref;
      gfx.res = resources;
      gfx.beginDrawing({ x: mediaBox[0], y: mediaBox[1],
            width: this.width,
            height: this.height,
            rotate: this.rotate });

      var startIdx = 0;
      var length = this.IRQueue.fnArray.length;
      var IRQueue = this.IRQueue;

      var self = this;
      function next() {
        startIdx = gfx.executeIRQueue(IRQueue, startIdx, next);
        if (startIdx == length) {
          self.stats.render = Date.now();
          gfx.endDrawing();
          if (callback) callback();
        }
      }
      next();
    },
    rotatePoint: function pageRotatePoint(x, y, reverse) {
      var rotate = reverse ? (360 - this.rotate) : this.rotate;
      switch (rotate) {
        case 180:
          return {x: this.width - x, y: y};
        case 90:
          return {x: this.width - y, y: this.height - x};
        case 270:
          return {x: y, y: x};
        case 360:
        case 0:
        default:
          return {x: x, y: this.height - y};
      }
    },
    getLinks: function pageGetLinks() {
      var xref = this.xref;
      var annotations = xref.fetchIfRef(this.annotations) || [];
      var i, n = annotations.length;
      var links = [];
      for (i = 0; i < n; ++i) {
        var annotation = xref.fetch(annotations[i]);
        if (!isDict(annotation))
          continue;
        var subtype = annotation.get('Subtype');
        if (!isName(subtype) || subtype.name != 'Link')
          continue;
        var rect = annotation.get('Rect');
        var topLeftCorner = this.rotatePoint(rect[0], rect[1]);
        var bottomRightCorner = this.rotatePoint(rect[2], rect[3]);

        var link = {};
        link.x = Math.min(topLeftCorner.x, bottomRightCorner.x);
        link.y = Math.min(topLeftCorner.y, bottomRightCorner.y);
        link.width = Math.abs(topLeftCorner.x - bottomRightCorner.x);
        link.height = Math.abs(topLeftCorner.y - bottomRightCorner.y);
        var a = this.xref.fetchIfRef(annotation.get('A'));
        if (a) {
          switch (a.get('S').name) {
            case 'URI':
              link.url = a.get('URI');
              break;
            case 'GoTo':
              link.dest = a.get('D');
              break;
            default:
              TODO('other link types');
          }
        } else if (annotation.has('Dest')) {
          // simple destination link
          var dest = annotation.get('Dest');
          link.dest = isName(dest) ? dest.name : dest;
        }
        links.push(link);
      }
      return links;
    },
    startRendering: function pageStartRendering(ctx, callback, textLayer)  {
      this.ctx = ctx;
      this.callback = callback;
      this.textLayer = textLayer;

      this.startRenderingTime = Date.now();
      this.pdf.startRendering(this);
    }
  };

  return Page;
})();

/**
 * The `PDFDocModel` holds all the data of the PDF file. Compared to the
 * `PDFDoc`, this one doesn't have any job management code.
 * Right now there exists one PDFDocModel on the main thread + one object
 * for each worker. If there is no worker support enabled, there are two
 * `PDFDocModel` objects on the main thread created.
 * TODO: Refactor the internal object structure, such that there is no
 * need for the `PDFDocModel` anymore and there is only one object on the
 * main thread and not one entire copy on each worker instance.
 */
var PDFDocModel = (function PDFDocModelClosure() {
  function PDFDocModel(arg, callback) {
    if (isStream(arg))
      init.call(this, arg);
    else if (isArrayBuffer(arg))
      init.call(this, new Stream(arg));
    else
      error('PDFDocModel: Unknown argument type');
  }

  function init(stream) {
    assertWellFormed(stream.length > 0, 'stream must have data');
    this.stream = stream;
    this.setup();
  }

  function find(stream, needle, limit, backwards) {
    var pos = stream.pos;
    var end = stream.end;
    var str = '';
    if (pos + limit > end)
      limit = end - pos;
    for (var n = 0; n < limit; ++n)
      str += stream.getChar();
    stream.pos = pos;
    var index = backwards ? str.lastIndexOf(needle) : str.indexOf(needle);
    if (index == -1)
      return false; /* not found */
    stream.pos += index;
    return true; /* found */
  }

  PDFDocModel.prototype = {
    get linearization() {
      var length = this.stream.length;
      var linearization = false;
      if (length) {
        linearization = new Linearization(this.stream);
        if (linearization.length != length)
          linearization = false;
      }
      // shadow the prototype getter with a data property
      return shadow(this, 'linearization', linearization);
    },
    get startXRef() {
      var stream = this.stream;
      var startXRef = 0;
      var linearization = this.linearization;
      if (linearization) {
        // Find end of first obj.
        stream.reset();
        if (find(stream, 'endobj', 1024))
          startXRef = stream.pos + 6;
      } else {
        // Find startxref by jumping backward from the end of the file.
        var step = 1024;
        var found = false, pos = stream.end;
        while (!found && pos > 0) {
          pos -= step - 'startxref'.length;
          if (pos < 0)
            pos = 0;
          stream.pos = pos;
          found = find(stream, 'startxref', step, true);
        }
        if (found) {
          stream.skip(9);
          var ch;
          do {
            ch = stream.getChar();
          } while (Lexer.isSpace(ch));
          var str = '';
          while ((ch - '0') <= 9) {
            str += ch;
            ch = stream.getChar();
          }
          startXRef = parseInt(str, 10);
          if (isNaN(startXRef))
            startXRef = 0;
        }
      }
      // shadow the prototype getter with a data property
      return shadow(this, 'startXRef', startXRef);
    },
    get mainXRefEntriesOffset() {
      var mainXRefEntriesOffset = 0;
      var linearization = this.linearization;
      if (linearization)
        mainXRefEntriesOffset = linearization.mainXRefEntriesOffset;
      // shadow the prototype getter with a data property
      return shadow(this, 'mainXRefEntriesOffset', mainXRefEntriesOffset);
    },
    // Find the header, remove leading garbage and setup the stream
    // starting from the header.
    checkHeader: function pdfDocCheckHeader() {
      var stream = this.stream;
      stream.reset();
      if (find(stream, '%PDF-', 1024)) {
        // Found the header, trim off any garbage before it.
        stream.moveStart();
        return;
      }
      // May not be a PDF file, continue anyway.
    },
    setup: function pdfDocSetup(ownerPassword, userPassword) {
      this.checkHeader();
      this.xref = new XRef(this.stream,
                           this.startXRef,
                           this.mainXRefEntriesOffset);
      this.catalog = new Catalog(this.xref);
    },
    get numPages() {
      var linearization = this.linearization;
      var num = linearization ? linearization.numPages : this.catalog.numPages;
      // shadow the prototype getter
      return shadow(this, 'numPages', num);
    },
    getPage: function pdfDocGetPage(n) {
      return this.catalog.getPage(n);
    }
  };

  return PDFDocModel;
})();

var PDFDoc = (function PDFDocClosure() {
  function PDFDoc(arg, callback) {
    var stream = null;
    var data = null;

    if (isStream(arg)) {
      stream = arg;
      data = arg.bytes;
    } else if (isArrayBuffer(arg)) {
      stream = new Stream(arg);
      data = arg;
    } else {
      error('PDFDoc: Unknown argument type');
    }

    this.data = data;
    this.stream = stream;
    this.pdf = new PDFDocModel(stream);

    this.catalog = this.pdf.catalog;
    this.objs = new PDFObjects();

    this.pageCache = [];
    this.fontsLoading = {};
    this.workerReadyPromise = new Promise('workerReady');

    // If worker support isn't disabled explicit and the browser has worker
    // support, create a new web worker and test if it/the browser fullfills
    // all requirements to run parts of pdf.js in a web worker.
    // Right now, the requirement is, that an Uint8Array is still an Uint8Array
    // as it arrives on the worker. Chrome added this with version 15.
    if (!globalScope.PDFJS.disableWorker && typeof Worker !== 'undefined') {
      var workerSrc = PDFJS.workerSrc;
      if (typeof workerSrc === 'undefined') {
        throw 'No PDFJS.workerSrc specified';
      }

      var worker;
      try {
        worker = new Worker(workerSrc);
      } catch (e) {
        // Some versions of FF can't create a worker on localhost, see:
        // https://bugzilla.mozilla.org/show_bug.cgi?id=683280
        globalScope.PDFJS.disableWorker = true;
        this.setupFakeWorker();
        return;
      }

      var messageHandler = new MessageHandler('main', worker);

      // Tell the worker the file it was created from.
      messageHandler.send('workerSrc', workerSrc);

      messageHandler.on('test', function pdfDocTest(supportTypedArray) {
        if (supportTypedArray) {
          this.worker = worker;
          this.setupMessageHandler(messageHandler);
        } else {
          this.setupFakeWorker();
        }
      }.bind(this));

      var testObj = new Uint8Array(1);
      messageHandler.send('test', testObj);
    } else {
      this.setupFakeWorker();
    }
  }

  PDFDoc.prototype = {
    setupFakeWorker: function() {
      // If we don't use a worker, just post/sendMessage to the main thread.
      var fakeWorker = {
        postMessage: function pdfDocPostMessage(obj) {
          fakeWorker.onmessage({data: obj});
        },
        terminate: function pdfDocTerminate() {}
      };

      var messageHandler = new MessageHandler('main', fakeWorker);
      this.setupMessageHandler(messageHandler);

      // If the main thread is our worker, setup the handling for the messages
      // the main thread sends to it self.
      WorkerMessageHandler.setup(messageHandler);
    },


    setupMessageHandler: function(messageHandler) {
      this.messageHandler = messageHandler;

      messageHandler.on('page', function pdfDocPage(data) {
        var pageNum = data.pageNum;
        var page = this.pageCache[pageNum];
        var depFonts = data.depFonts;

        page.startRenderingFromIRQueue(data.IRQueue, depFonts);
      }, this);

      messageHandler.on('obj', function pdfDocObj(data) {
        var id = data[0];
        var type = data[1];

        switch (type) {
          case 'JpegStream':
            var imageData = data[2];
            loadJpegStream(id, imageData, this.objs);
            break;
          case 'Image':
            var imageData = data[2];
            this.objs.resolve(id, imageData);
            break;
          case 'Font':
            var name = data[2];
            var file = data[3];
            var properties = data[4];

            if (file) {
              // Rewrap the ArrayBuffer in a stream.
              var fontFileDict = new Dict();
              file = new Stream(file, 0, file.length, fontFileDict);
            }

            // For now, resolve the font object here direclty. The real font
            // object is then created in FontLoader.bind().
            this.objs.resolve(id, {
              name: name,
              file: file,
              properties: properties
            });
            break;
          default:
            throw 'Got unkown object type ' + type;
        }
      }, this);

      messageHandler.on('font_ready', function pdfDocFontReady(data) {
        var id = data[0];
        var font = new FontShape(data[1]);

        // If there is no string, then there is nothing to attach to the DOM.
        if (!font.str) {
          this.objs.resolve(id, font);
        } else {
          this.objs.setData(id, font);
        }
      }.bind(this));

      messageHandler.on('page_error', function pdfDocError(data) {
        var page = this.pageCache[data.pageNum];
        if (page.callback)
          page.callback(data.error);
        else
          throw data.error;
      }, this);

<<<<<<< HEAD
      messageHandler.on('text_extracted', function pdfDocError(data) {
        var index = data.index;
        if (this.textExtracted)
          this.textExtracted(index);
      }, this);
=======
      messageHandler.on('jpeg_decode', function(data, promise) {
        var imageData = data[0];
        var components = data[1];
        if (components != 3 && components != 1)
          error('Only 3 component or 1 component can be returned');

        var img = new Image();
        img.onload = (function jpegImageLoaderOnload() {
          var width = img.width;
          var height = img.height;
          var size = width * height;
          var rgbaLength = size * 4;
          var buf = new Uint8Array(size * components);
          var tmpCanvas = new ScratchCanvas(width, height);
          var tmpCtx = tmpCanvas.getContext('2d');
          tmpCtx.drawImage(img, 0, 0);
          var data = tmpCtx.getImageData(0, 0, width, height).data;

          if (components == 3) {
            for (var i = 0, j = 0; i < rgbaLength; i += 4, j += 3) {
              buf[j] = data[i];
              buf[j + 1] = data[i + 1];
              buf[j + 2] = data[i + 2];
            }
          } else if (components == 1) {
            for (var i = 0, j = 0; i < rgbaLength; i += 4, j++) {
              buf[j] = data[i];
            }
          }
          promise.resolve({ data: buf, width: width, height: height});
        }).bind(this);
        var src = 'data:image/jpeg;base64,' + window.btoa(imageData);
        img.src = src;
      });
>>>>>>> f8a38de7

      setTimeout(function pdfDocFontReadySetTimeout() {
        messageHandler.send('doc', this.data);
        this.workerReadyPromise.resolve(true);
      }.bind(this));
    },

    get numPages() {
      return this.pdf.numPages;
    },

    startRendering: function pdfDocStartRendering(page) {
      // The worker might not be ready to receive the page request yet.
      this.workerReadyPromise.then(function pdfDocStartRenderingThen() {
        this.messageHandler.send('page_request', page.pageNumber + 1);
      }.bind(this));
    },

    getPage: function pdfDocGetPage(n) {
      if (this.pageCache[n])
        return this.pageCache[n];

      var page = this.pdf.getPage(n);
      // Add a reference to the objects such that Page can forward the reference
      // to the CanvasGraphics and so on.
      page.objs = this.objs;
      page.pdf = this;
      return (this.pageCache[n] = page);
    },

    extractText: function pdfDocExtractExtractText() {
      this.workerReadyPromise.then(function pdfDocStartRenderingThen() {
        this.messageHandler.send('extract_text');
      }.bind(this));
    },

    destroy: function pdfDocDestroy() {
      if (this.worker)
        this.worker.terminate();

      if (this.fontWorker)
        this.fontWorker.terminate();

      for (var n in this.pageCache)
        delete this.pageCache[n];

      delete this.data;
      delete this.stream;
      delete this.pdf;
      delete this.catalog;
    }
  };

  return PDFDoc;
})();

globalScope.PDFJS.PDFDoc = PDFDoc;
<|MERGE_RESOLUTION|>--- conflicted
+++ resolved
@@ -650,13 +650,12 @@
           throw data.error;
       }, this);
 
-<<<<<<< HEAD
       messageHandler.on('text_extracted', function pdfDocError(data) {
-        var index = data.index;
+        var index = data[0];
         if (this.textExtracted)
           this.textExtracted(index);
       }, this);
-=======
+
       messageHandler.on('jpeg_decode', function(data, promise) {
         var imageData = data[0];
         var components = data[1];
@@ -691,7 +690,6 @@
         var src = 'data:image/jpeg;base64,' + window.btoa(imageData);
         img.src = src;
       });
->>>>>>> f8a38de7
 
       setTimeout(function pdfDocFontReadySetTimeout() {
         messageHandler.send('doc', this.data);
