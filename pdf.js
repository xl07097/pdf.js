--- conflicted
+++ resolved
@@ -4419,13 +4419,8 @@
       // Most likely we will not implement other types of shading
       // unless the browser supports them
       if (!shadingFn) {
-<<<<<<< HEAD
-        TODO("Unknown or NYI type of shading '"+ typeNum +"'");
-        return this.makeCssRgb(0, 0, 0);
-=======
         warn("Unknown or NYI type of shading '"+ typeNum +"'");
         return 'hotpink';
->>>>>>> 2a1fd975
       }
 
       return shadingFn.call(this, shading, cs);
